--- conflicted
+++ resolved
@@ -22,86 +22,41 @@
 	v1 "k8s.io/api/storage/v1"
 	"k8s.io/apimachinery/pkg/runtime/schema"
 
-<<<<<<< HEAD
 	"github.com/aerospike/aerospike-kubernetes-operator-ctl/pkg/internal"
-=======
-const (
-	NodeKind              = "Node"
-	PVCKind               = "PersistentVolumeClaim"
-	PVKind                = "PersistentVolume"
-	STSKind               = "StatefulSet"
-	DeployKind            = "Deployment"
-	SCKind                = "StorageClass"
-	AerospikeClusterKind  = "AerospikeCluster"
-	PodKind               = "Pod"
-	EventKind             = "Event"
-	MutatingWebhookKind   = "MutatingWebhookConfiguration"
-	ValidatingWebhookKind = "ValidatingWebhookConfiguration"
-	ServiceKind           = "Service"
->>>>>>> b5af48d0
 )
 
 var (
 	KindDirNames = map[string]string{
-<<<<<<< HEAD
 		internal.NodeKind:              "nodes",
 		internal.PVCKind:               "persistentvolumeclaims",
+		internal.PVKind:                "persistentvolumes",
 		internal.STSKind:               "statefulsets",
+		internal.DeployKind:            "deployments",
 		internal.SCKind:                "storageclasses",
 		internal.AerospikeClusterKind:  "aerospikeclusters",
 		internal.PodKind:               "pods",
 		internal.EventKind:             "events",
 		internal.MutatingWebhookKind:   "mutatingwebhookconfigurations",
 		internal.ValidatingWebhookKind: "validatingwebhookconfigurations",
-	}
-	gvkListNSScoped = []schema.GroupVersionKind{
-		corev1.SchemeGroupVersion.WithKind(internal.PVCKind),
-		appsv1.SchemeGroupVersion.WithKind(internal.STSKind),
-		{
-			Group:   "asdb.aerospike.com",
-			Version: "v1beta1",
-			Kind:    internal.AerospikeClusterKind,
-=======
-		NodeKind:              "nodes",
-		PVCKind:               "persistentvolumeclaims",
-		PVKind:                "persistentvolumes",
-		STSKind:               "statefulsets",
-		DeployKind:            "deployments",
-		SCKind:                "storageclasses",
-		AerospikeClusterKind:  "aerospikeclusters",
-		PodKind:               "pods",
-		EventKind:             "events",
-		MutatingWebhookKind:   "mutatingwebhookconfigurations",
-		ValidatingWebhookKind: "validatingwebhookconfigurations",
-		ServiceKind:           "services",
+		internal.ServiceKind:           "services",
 	}
 	gvkListNSScoped = []schema.GroupVersionKind{
 		{
 			Group:   "asdb.aerospike.com",
 			Version: "v1",
-			Kind:    AerospikeClusterKind,
->>>>>>> b5af48d0
+			Kind:    internal.AerospikeClusterKind,
 		},
-		appsv1.SchemeGroupVersion.WithKind(STSKind),
-		appsv1.SchemeGroupVersion.WithKind(DeployKind),
-		corev1.SchemeGroupVersion.WithKind(PodKind),
-		corev1.SchemeGroupVersion.WithKind(PVCKind),
-		corev1.SchemeGroupVersion.WithKind(ServiceKind),
+		appsv1.SchemeGroupVersion.WithKind(internal.STSKind),
+		appsv1.SchemeGroupVersion.WithKind(internal.DeployKind),
+		corev1.SchemeGroupVersion.WithKind(internal.PodKind),
+		corev1.SchemeGroupVersion.WithKind(internal.PVCKind),
+		corev1.SchemeGroupVersion.WithKind(internal.ServiceKind),
 	}
 	gvkListClusterScoped = []schema.GroupVersionKind{
-<<<<<<< HEAD
 		corev1.SchemeGroupVersion.WithKind(internal.NodeKind),
 		v1.SchemeGroupVersion.WithKind(internal.SCKind),
-	}
-	gvkListWebhooks = []schema.GroupVersionKind{
+		corev1.SchemeGroupVersion.WithKind(internal.PVKind),
 		admissionv1.SchemeGroupVersion.WithKind(internal.MutatingWebhookKind),
 		admissionv1.SchemeGroupVersion.WithKind(internal.ValidatingWebhookKind),
-=======
-		corev1.SchemeGroupVersion.WithKind(NodeKind),
-		v1.SchemeGroupVersion.WithKind(SCKind),
-		corev1.SchemeGroupVersion.WithKind(PVKind),
-		admissionv1.SchemeGroupVersion.WithKind(MutatingWebhookKind),
-		admissionv1.SchemeGroupVersion.WithKind(ValidatingWebhookKind),
->>>>>>> b5af48d0
 	}
 )