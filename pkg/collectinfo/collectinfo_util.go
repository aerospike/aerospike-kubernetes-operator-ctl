--- conflicted
+++ resolved
@@ -26,22 +26,18 @@
 	"os"
 	"os/exec"
 	"path/filepath"
-	"sort"
 	"strings"
 	"time"
 
 	"go.uber.org/zap"
 	"go.uber.org/zap/zapcore"
 	corev1 "k8s.io/api/core/v1"
-<<<<<<< HEAD
-	"k8s.io/apimachinery/pkg/api/errors"
-=======
+	apierrors "k8s.io/apimachinery/pkg/api/errors"
 	"k8s.io/apimachinery/pkg/api/meta"
->>>>>>> b5af48d0
 	metav1 "k8s.io/apimachinery/pkg/apis/meta/v1"
 	"k8s.io/apimachinery/pkg/apis/meta/v1/unstructured"
-	"k8s.io/apimachinery/pkg/runtime"
 	"k8s.io/apimachinery/pkg/runtime/schema"
+	"k8s.io/apimachinery/pkg/util/sets"
 	"k8s.io/client-go/kubernetes"
 	"sigs.k8s.io/controller-runtime/pkg/client"
 	"sigs.k8s.io/yaml"
@@ -69,7 +65,7 @@
 var (
 	currentTime = time.Now().Format("20060102_150405")
 	TarName     = RootOutputDir + "_" + currentTime + ".tar.gzip"
-	pvcNameSet  = sets.String{}
+	pvcNameSet  = sets.Set[string]{}
 )
 
 func RunCollectInfo(ctx context.Context, params *configuration.Parameters, path string) error {
@@ -115,37 +111,21 @@
 			return err
 		}
 
-<<<<<<< HEAD
-		if err := capturePodLogs(ctx, params.Logger, params.ClientSet, ns, objOutputDir); err != nil {
-			return err
-		}
-
-		if err := captureEvents(ctx, params.Logger, params.ClientSet, ns, objOutputDir); err != nil {
-			return err
-		}
-
 		for _, gvk := range gvkListNSScoped {
-			if err := captureObject(params.Logger, params.K8sClient, gvk, ns, objOutputDir); err != nil {
-				return err
-			}
-		}
-=======
-		for _, gvk := range gvkListNSScoped {
-			if gvk.Kind == PodKind {
-				if err := capturePodLogs(ctx, logger, clientSet, ns, objOutputDir); err != nil {
+			if gvk.Kind == internal.PodKind {
+				if err := capturePodLogs(ctx, params.Logger, params.ClientSet, ns, objOutputDir); err != nil {
 					return err
 				}
 			} else {
-				if err := captureObject(logger, k8sClient, gvk, ns, objOutputDir); err != nil {
+				if err := captureObject(params.Logger, params.K8sClient, gvk, ns, objOutputDir); err != nil {
 					return err
 				}
 			}
 		}
 
-		if err := captureSummary(logger, ns, objOutputDir); err != nil {
-			return err
-		}
->>>>>>> b5af48d0
+		if err := captureSummary(params.Logger, ns, objOutputDir); err != nil {
+			return err
+		}
 	}
 
 	if params.ClusterScope {
@@ -162,15 +142,8 @@
 			}
 		}
 
-<<<<<<< HEAD
-		for _, webhooksGVK := range gvkListWebhooks {
-			if err := captureWebhookConfigurations(params.Logger, params.K8sClient, webhooksGVK, objOutputDir); err != nil {
-				return err
-			}
-=======
-		if err := captureSummary(logger, "", objOutputDir); err != nil {
-			return err
->>>>>>> b5af48d0
+		if err := captureSummary(params.Logger, "", objOutputDir); err != nil {
+			return err
 		}
 	}
 
@@ -187,24 +160,19 @@
 	u.SetGroupVersionKind(gvk)
 
 	if err := k8sClient.List(context.TODO(), u, listOps); err != nil {
-<<<<<<< HEAD
-		logger.Error("Not able to list ", zap.String("kind", gvk.Kind), zap.Error(err))
-		return err
-=======
-		if gvk.Kind == AerospikeClusterKind && errors.Is(err, &meta.NoKindMatchError{}) {
+		if gvk.Kind == internal.AerospikeClusterKind && errors.Is(err, &meta.NoKindMatchError{}) {
 			gvk.Version = "v1beta1"
 			u.SetGroupVersionKind(gvk)
 
 			if listErr := k8sClient.List(context.TODO(), u, listOps); listErr != nil {
 				logger.Error("Not able to list ",
-					zap.String("object", gvk.Kind), zap.String("version", gvk.Version), zap.Error(listErr))
+					zap.String("kind", gvk.Kind), zap.String("version", gvk.Version), zap.Error(listErr))
 				return err
 			}
 		} else {
-			logger.Error("Not able to list ", zap.String("object", gvk.Kind), zap.Error(err))
-			return err
-		}
->>>>>>> b5af48d0
+			logger.Error("Not able to list ", zap.String("kind", gvk.Kind), zap.Error(err))
+			return err
+		}
 	}
 
 	objOutputDir := filepath.Join(rootOutputPath, KindDirNames[gvk.Kind])
@@ -212,34 +180,32 @@
 		return err
 	}
 
-<<<<<<< HEAD
 	if len(u.Items) == 0 {
 		logger.Info("No resource found in namespace", zap.String("kind", gvk.Kind),
 			zap.String("namespace", ns))
 		return nil
 	}
-=======
+
 	count := 0
->>>>>>> b5af48d0
 
 	for idx := range u.Items {
 		switch gvk.Kind {
-		case PVCKind:
+		case internal.PVCKind:
 			obj := u.Items[idx].Object
 			if obj["spec"].(map[string]interface{})["volumeName"] != nil {
 				volumeName := obj["spec"].(map[string]interface{})["volumeName"].(string)
 				pvcNameSet.Insert(volumeName)
 			}
-		case PVKind:
+		case internal.PVKind:
 			if !pvcNameSet.Has(u.Items[idx].GetName()) {
 				continue
 			}
-		case ValidatingWebhookKind:
+		case internal.ValidatingWebhookKind:
 			name := u.Items[idx].GetName()
 			if !(strings.HasPrefix(name, ValidatingWebhookPrefix) || name == ValidatingWebhookName) {
 				continue
 			}
-		case MutatingWebhookKind:
+		case internal.MutatingWebhookKind:
 			name := u.Items[idx].GetName()
 			if !(strings.HasPrefix(name, MutatingWebhookPrefix) || name == MutatingWebhookName) {
 				continue
@@ -253,13 +219,8 @@
 		count++
 	}
 
-<<<<<<< HEAD
 	logger.Info("Successfully saved ", zap.String("kind", gvk.Kind),
-		zap.Int("number of objects", len(u.Items)), zap.String("namespace", ns))
-=======
-	logger.Info("Successfully saved ", zap.String("object", gvk.Kind),
-		zap.Int("no of objects", count), zap.String("namespace", ns))
->>>>>>> b5af48d0
+		zap.Int("number of objects", count), zap.String("namespace", ns))
 
 	return nil
 }
@@ -279,8 +240,9 @@
 			cmdMap[gvk.Kind] = cmd
 		}
 
-		cmd := exec.Command(kubectlCMD, "get", EventKind, "-n", ns, "--sort-by=.metadata.creationTimestamp")
-		cmdMap[EventKind] = cmd
+		//nolint:gosec // kind is constant
+		cmd := exec.Command(kubectlCMD, "get", internal.EventKind, "-n", ns, "--sort-by=.metadata.creationTimestamp")
+		cmdMap[internal.EventKind] = cmd
 	} else {
 		for _, gvk := range gvkListClusterScoped {
 			cmd := exec.Command(kubectlCMD, "get", gvk.Kind) //nolint:gosec // kind is constant
@@ -304,13 +266,13 @@
 		}
 
 		switch kind {
-		case PVKind:
+		case internal.PVKind:
 			out = filterPersistentVolumes(out)
-		case MutatingWebhookKind:
+		case internal.MutatingWebhookKind:
 			out = filterWebhooks(out)
-		case ValidatingWebhookKind:
+		case internal.ValidatingWebhookKind:
 			out = filterWebhooks(out)
-		case EventKind:
+		case internal.EventKind:
 			events = out
 			continue
 		}
@@ -361,7 +323,7 @@
 
 func filterWebhooks(out []byte) (finalOut []byte) {
 	outList := bytes.Split(out, []byte("\n"))
-	webhookNameSet := sets.String{}
+	webhookNameSet := sets.Set[string]{}
 
 	webhookNameSet.Insert(
 		MutatingWebhookName, MutatingWebhookPrefix, ValidatingWebhookName, ValidatingWebhookPrefix, "NAME")
@@ -473,7 +435,7 @@
 
 	podLogs, reqErr := req.Stream(context.TODO())
 	if reqErr != nil {
-		if errors.IsBadRequest(reqErr) && previous {
+		if apierrors.IsBadRequest(reqErr) && previous {
 			logger.Debug("Previous container's logs not found ", zap.String("container", containerName),
 				zap.Error(reqErr))
 			return nil
@@ -563,164 +525,6 @@
 	return zr.Close()
 }
 
-<<<<<<< HEAD
-func appendOneEvent(data *[]byte, e *corev1.Event) {
-	event := fmt.Sprintf("%s\t\t\t%s\t\t%s\t\t\t%s/%s\t\t\t%v\n", getInterval(e), e.Type, e.Reason, e.InvolvedObject.Kind,
-		e.InvolvedObject.Name, strings.TrimSpace(e.Message))
-	*data = append(*data, event...)
-}
-
-func captureEvents(ctx context.Context, logger *zap.Logger, clientSet *kubernetes.Clientset, namespace,
-	rootOutputPath string) error {
-	listOptions := metav1.ListOptions{Limit: 500}
-
-	e := clientSet.CoreV1().Events(namespace)
-	el := &corev1.EventList{
-		TypeMeta: metav1.TypeMeta{
-			Kind:       "EventList",
-			APIVersion: "v1",
-		},
-	}
-	err := runtimeresource.FollowContinue(&listOptions,
-		func(options metav1.ListOptions) (runtime.Object, error) {
-			newEvents, err := e.List(ctx, options)
-			if err != nil {
-				return nil, runtimeresource.EnhanceListError(err, options, "events")
-			}
-			el.Items = append(el.Items, newEvents.Items...)
-			return newEvents, nil
-		})
-
-	if err != nil {
-		return err
-	}
-
-	if len(el.Items) == 0 {
-		logger.Info("No resource found in namespace", zap.String("kind", "Event"),
-			zap.String("namespace", namespace))
-		return nil
-	}
-
-	// Sort the events by `.metadata.creationTimestamp`
-	sort.SliceStable(el.Items, func(i, j int) bool {
-		return el.Items[i].GetCreationTimestamp().Time.Before(el.Items[j].GetCreationTimestamp().Time)
-	})
-
-	data := []byte("LAST SEEN\t\tTYPE\t\tREASON\t\t\tOBJECT\t\t\tMESSAGE\n")
-	for idx := range el.Items {
-		appendOneEvent(&data, &el.Items[idx])
-	}
-
-	objOutputDir := filepath.Join(rootOutputPath, KindDirNames[internal.EventKind])
-	if err := os.MkdirAll(objOutputDir, os.ModePerm); err != nil {
-		return err
-	}
-
-	fileName := filepath.Join(objOutputDir, KindDirNames[internal.EventKind]+".log")
-
-	if err := populateScraperDir(data, fileName); err != nil {
-		return err
-	}
-
-	logger.Info("Successfully saved ", zap.String("kind", "Events"),
-		zap.Int("number of objects", len(el.Items)), zap.String("namespace", namespace))
-
-	return nil
-}
-
-func getInterval(e *corev1.Event) string {
-	var interval string
-
-	firstTimestampSince := translateMicroTimestampSince(e.EventTime)
-	if e.EventTime.IsZero() {
-		firstTimestampSince = translateTimestampSince(e.FirstTimestamp)
-	}
-
-	switch {
-	case e.Series != nil:
-		interval = fmt.Sprintf("%s (x%d over %s)", translateMicroTimestampSince(e.Series.LastObservedTime),
-			e.Series.Count, firstTimestampSince)
-
-	case e.Count > 1:
-		interval = fmt.Sprintf("%s (x%d over %s)", translateTimestampSince(e.LastTimestamp), e.Count, firstTimestampSince)
-
-	default:
-		interval = firstTimestampSince
-	}
-
-	return interval
-}
-
-// translateMicroTimestampSince returns the elapsed time since timestamp in
-// human-readable approximation.
-func translateMicroTimestampSince(timestamp metav1.MicroTime) string {
-	if timestamp.IsZero() {
-		return "<unknown>"
-	}
-
-	return duration.HumanDuration(time.Since(timestamp.Time))
-}
-
-// translateTimestampSince returns the elapsed time since timestamp in
-// human-readable approximation.
-func translateTimestampSince(timestamp metav1.Time) string {
-	if timestamp.IsZero() {
-		return "<unknown>"
-	}
-
-	return duration.HumanDuration(time.Since(timestamp.Time))
-}
-
-func captureWebhookConfigurations(logger *zap.Logger, k8sClient client.Client, gvk schema.GroupVersionKind,
-	rootOutputPath string) error {
-	listOps := &client.ListOptions{}
-	u := &unstructured.UnstructuredList{}
-
-	u.SetGroupVersionKind(gvk)
-
-	if err := k8sClient.List(context.TODO(), u, listOps); err != nil {
-		logger.Error("Not able to list ", zap.String("kind", gvk.Kind), zap.Error(err))
-		return err
-	}
-
-	objOutputDir := filepath.Join(rootOutputPath, KindDirNames[gvk.Kind])
-	if err := os.MkdirAll(objOutputDir, os.ModePerm); err != nil {
-		return err
-	}
-
-	count := 0
-
-	switch gvk.Kind {
-	case internal.MutatingWebhookKind:
-		for idx := range u.Items {
-			name := u.Items[idx].GetName()
-			if strings.HasPrefix(name, MutatingWebhookPrefix) || name == MutatingWebhookName {
-				if err := serializeAndWrite(u.Items[idx], objOutputDir); err != nil {
-					return err
-				}
-				count++
-			}
-		}
-	case internal.ValidatingWebhookKind:
-		for idx := range u.Items {
-			name := u.Items[idx].GetName()
-			if strings.HasPrefix(name, ValidatingWebhookPrefix) || name == ValidatingWebhookName {
-				if err := serializeAndWrite(u.Items[idx], objOutputDir); err != nil {
-					return err
-				}
-				count++
-			}
-		}
-	}
-
-	logger.Info("Successfully saved ", zap.String("kind", gvk.Kind),
-		zap.Int("number of objects", count))
-
-	return nil
-}
-
-=======
->>>>>>> b5af48d0
 func serializeAndWrite(obj unstructured.Unstructured, objOutputDir string) error {
 	clusterData, err := yaml.Marshal(obj)
 	if err != nil {
