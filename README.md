--- conflicted
+++ resolved
@@ -2,30 +2,9 @@
 
 This is a command line tool for Aerospike Kubernetes Operator. It provides multiple sub-commands to perform different functions related to Aerospike Kubernetes Operator and Aerospike Kubernetes Cluster.
 
-<<<<<<< HEAD
 Available sub-commands:
 1. [`collectinfo`](#aerospike-kubernetes-operator-log-collector)
 2. [`auth`](#grant-aerospike-kubernetes-cluster-rbac)
-=======
-## Aerospike Kubernetes Operator Log Collector
-
-### Overview
-
-collectinfo command collects all the required info from kubernetes cluster, which are available at the time of command being executed.
-
-There are certain flags associated with command:
-* **all-namespaces** - (shorthand -A, type bool) Collect info from all namespaces present in cluster.
-* **namespaces** - (shorthand -n, type string) Comma separated list of namespaces from which data needs to be collected.
-* **kubeconfig** - (type string) Absolute path to the kubeconfig file.
-* **path** - (type string) Absolute path to save output tar file.
-* **cluster-scope** - (type bool) Permission to collect cluster scoped objects info. Default true.
-
-### Requirements
-* Current user should have the list and get permission for all the objects collected by the command.
-* If **cluster-scope** flag is set, along with permission mentioned above, user should have list and get permission for cluster-scoped resources like(nodes and storageclasses).
-* **Kubectl** binary should be available in **PATH** environment variable.
->>>>>>> b5af48d0
-
 ### Building and quick start
 
 #### Building akoctl binary for local testing
@@ -69,9 +48,10 @@
 Flag associated with this command:
 * **path** - (type string) Absolute path to save output tar file.
 
-### Permission required
+### Requirements
 * Current user should have the list and get permission for all the objects collected by the command.
 * If **cluster-scope** flag is set, along with permissions mentioned above, user should have list and get permission for cluster-scoped resources like(nodes and storageclasses).
+* * **Kubectl** binary should be available in **PATH** environment variable.
 
 #### Collect cluster info using local binary
 ```sh
